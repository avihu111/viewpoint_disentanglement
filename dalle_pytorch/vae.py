--- conflicted
+++ resolved
@@ -79,14 +79,10 @@
 class OpenAIDiscreteVAE(nn.Module):
     def __init__(self):
         super().__init__()
-<<<<<<< HEAD
 
         self.enc = load_model(download(OPENAI_VAE_ENCODER_PATH))
         self.dec = load_model(download(OPENAI_VAE_DECODER_PATH))
-=======
-        self.enc = load_model(download(ENCODER_PATH))
-        self.dec = load_model(download(DECODER_PATH))
->>>>>>> 3a6afdeb
+
         self.num_layers = 3
         self.image_size = 256
         self.num_tokens = 8192
